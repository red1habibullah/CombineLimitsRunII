import os
import sys
import logging
import itertools
import numpy as np
import argparse
import math

import ROOT
ROOT.PyConfig.IgnoreCommandLineOptions = True
ROOT.gROOT.SetBatch()

# Change integration precision
# BAD!!!
#ROOT.RooAbsReal.defaultIntegratorConfig().setEpsAbs(1e-6)
#ROOT.RooAbsReal.defaultIntegratorConfig().setEpsRel(1e-6)

#from DevTools.Plotter.NtupleWrapper import NtupleWrapper
#from DevTools.Utilities.utilities import *
#from DevTools.Plotter.haaUtils import *
#from DevTools.Plotter.xsec import getXsec
#from CombineLimits.HaaLimits.HaaLimits import HaaLimits
#from CombineLimits.HaaLimits.HaaLimits2D import HaaLimits2D
#from CombineLimitsRunII.HaaLimits.HaaLimitsNew import HaaLimits
from CombineLimitsRunII.HaaLimits.HaaLimits2DNew import HaaLimits2D

import CombineLimitsRunII.Plotter.CMS_lumi as CMS_lumi
import CombineLimitsRunII.Plotter.tdrstyle as tdrstyle

from RunIISampleMaps import *
from RunIIDatasetUtils import *


tdrstyle.setTDRStyle()

#logging.basicConfig(level=logging.DEBUG, stream=sys.stderr, format='%(asctime)s.%(msecs)03d %(levelname)s %(name)s: %(message)s', datefmt='%Y-%m-%d %H:%M:%S')
logging.basicConfig(level=logging.INFO, stream=sys.stdout, format='%(asctime)s.%(msecs)03d %(levelname)s %(name)s: %(message)s', datefmt='%Y-%m-%d %H:%M:%S')
ROOT.RooMsgService.instance().setGlobalKillBelow(ROOT.RooFit.WARNING)


testing = True
detailed = False
skipSignal = False
correlation = False
skipPlots = False

subtractSR = True

xRange =[2.5,25] # with jpsi
xRangeFull = [2.5,25]

yRange = [0,1000] # h, hkf

#hmasses = [125,300,750]
#hmasses = [125,200,250,300,400,500,750,1000]
if testing: hmasses = [125]
#if testing: hmasses = [300]
#if testing: hmasses = [750]
#amasses = [4,5,7,8,9,10,11,12,13,14,15,17,18,19,20,21]
amasses = [4,5,7,9,10,11,12,13,14,15,17,18,19,20,21]
#if testing: amasses = ['3p6',5,9,13,17,21]
#vbfhmasses = [125,300,750]
#vbfamasses = [5,9,15,21]
hamap = {
    #125 : [4,5,7,8,9,10,11,12,13,14,15,17,18,19,20,21],
    #125 : [4,5,10,11,20,21],
    #125:[4,10,20],
    #125:[10,21],
    #125:[4,5,10,11],
    #125:[4,5,7,8,10,11,12,13,14,15,17,19,20,21]
    125:[4,5,7,9,10,11,12,13,14,15,17,19,20,21]  
    #125:[14,15,17,18,19],
    #125:[9,18],
    } 


    # 200 : [5,9,15],
#     250 : [5,9,15],
#     300 : [5,7,9,11,13,15,17,19,21],
#     400 : [5,9,15],
#     500 : [5,9,15],
#     750 : [5,7,9,11,13,15,17,19,21],
#     1000: [5,9,15],
# }
    
channels=['TauETauHad','TauMuTauHad','TauMuTauE']
regions=['A','B','C','D']
regionsnew=['sideBand','signalRegion']
discriminators=['vvlooseDeepVSjet','vlooseDeepVSjet','looseDeepVSjet','mediumDeepVSjet','tightDeepVSjet','vtightDeepVSjet','vvtightDeepVSjet']
muIdList = ["loose", "medium", "tight"]
muIdLabel = ["looseMuIso", "mediumMuIso", "tightMuIso"]
eleIdList = ["loose", "medium", "tight"]
eleIdLabel = ["looseEleId", "mediumEleId", "tightEleId"]

discriminator = discriminators[3]


signame = 'HToAAH{h}A{a}'
# ggsigname = 'ggHToAAH{h}A{a}'
# vbfsigname = 'vbfHToAAH{h}A{a}'

xVar='invMassMuMu'
yVar='visFourbodyMass'
xbnwdth=0.001

#ybnwdth=10
xBins=[int((xRange[1]-xRange[0])/xbnwdth),xRange[0],xRange[1]]
#print xBins
#yBins= int((yRange[1]-yRange[0])/ybnwdth)

j=0

systLabels = {
    'MuonEn': 'CMS_scale_m',
    'TauEn' : 'CMS_scale_t',
    'tau'   : 'CMS_eff_t',
    'lep'   : 'CMS_eff_m',
    'fake'  : 'CMS_fake_t',
    'btag'  : 'CMS_btag_comb',
    'pu'    : 'CMS_pu',
}

shiftTypes = ['pu','fake','btag','tau','MuonEn','TauEn']#,'JetEn','UnclusteredEn']
#shiftTypes = ['pu','fake','btag','tau']#,'MuonEn','TauEn']#,'JetEn','UnclusteredEn']
#if testing: shiftTypes = ['fake','tau','btag','pu'] if detailed else []
if testing: shiftTypes = ['fake','tau'] if detailed else []
#if testing: shiftTypes = ['tau'] if detailed else []

signalShiftTypes = ['pu','btag','tau','MuonEn','TauEn']#,'JetEn','UnclusteredEn']
#signalShiftTypes = ['pu','btag','tau']#,'MuonEn','TauEn']#,'JetEn','UnclusteredEn']
#if testing: signalShiftTypes = ['tau','btag','pu'] if detailed else []
if testing: signalShiftTypes = ['tau'] if detailed else []

backgroundShiftTypes = ['fake']
if testing: backgroundShiftTypes = ['fake'] if detailed else []
#if testing: backgroundShiftTypes = []

qcdShifts = []
for muR in [0.5,1.0,2.0]:
    for muF in [0.5,1.0,2.0]:
        if muR/muF>=4 or muF/muR>=4: continue
        qcdShifts += ['muR{muR:3.1f}muF{muF:3.1f}'.format(muR=muR,muF=muF)]
if testing: qcdShifts = []

shifts = []
for s in shiftTypes:
    shifts += [s+'Up', s+'Down']
    if s in systLabels: systLabels[s+'Up'] = systLabels[s]+'Up'
    if s in systLabels: systLabels[s+'Down'] = systLabels[s]+'Down'
shifts += qcdShifts



varHists = {
    'mm' : 'invMassMuMu',
    'tt' : 'visDiTauMass',
    'h'  : 'visFourbodyMass',
    'hkf': 'hMassKinFit',
}
varNames = {
    'mm' : 'invMassMuMu',
    'tt' : 'visDiTauMass',
    'h'  : 'visFourbodyMass',
    'hkf': 'h_massKinFit',
}

#invMassMuMu,visDiTauMass,visFourbodyMass,fakeRateEfficiency


rebinning = {
    #'mm' : 5, # 10 MeV -> 50 MeV
    'mm' : 10, # 10 MeV -> 100 MeV
    #'mm' : 25, # 10 MeV -> 250 MeV
    'tt' : 1, # 100 MeV -> 100 MeV
    'h'  : 1, # 1 GeV -> 1 GeV
    'hkf': 1, # 1 GeV -> 5 GeV
}

project = False
hCut = '1'

#xsec splines
smtfile  = ROOT.TFile.Open('/uscms/home/jingyu/nobackup/Haa/HaaLimits/CMSSW_10_2_13/src/CombineLimits/Limits/data/Higgs_YR4_SM_13TeV.root')
bsmtfile = ROOT.TFile.Open('/uscms/home/jingyu/nobackup/Haa/HaaLimits/CMSSW_10_2_13/src/CombineLimits/Limits/data/Higgs_YR4_BSM_13TeV.root')

smws = smtfile.Get('YR4_SM_13TeV')
bsmws = bsmtfile.Get('YR4_BSM_13TeV')

def getXsec(proc,mode):
    h = int(proc.split('H')[-1].split('A')[0])
    a = float(proc.split('A')[-1].replace('p','.'))
    # this was input as SM for 125 and BSM for others
    ws = smws if h==125 else bsmws
    #ws = bsmws
    names = {
        'gg' : 'xsec_ggF_N3LO',
        'vbf': 'xsec_VBF',
    }
    spline = ws.function(names[mode])
    ws.var('MH').setVal(h)
    return spline.getVal()
    


#################
### Utilities ###
#################
def getControlDataset(File):
    selDatasets = {
        'invMassMuMu' : '{0}>{1} && {0}<{2}'.format(xVar,*xRange),
    }
    return getRooDataset(File,selection=selDatasets['invMassMuMu'],xRange=xRange,weight='w',xVar=xVar)

def getDataset(File,channel,type):
    thisxrange = xRange
    thisyrange = yRange
    selDatasets = {
        'invMassMuMu' : '{0}>{1} && {0}<{2}'.format(xVar,*thisxrange),
        'visFourbodyMass' : '{0}>{1} && {0}<{2}'.format(yVar,*thisyrange),
    }

    if channel=="TauMuTauHad" or channel=="TauETauHad":
        if project and 'datadriven' in type:
            dataset =getRooDatasetFake(File,selection=' && '.join([selDatasets['invMassMuMu'],selDatasets['visFourbodyMass']]),xRange=thisxrange,weight='fakeRateEfficiency',yRange=thisyrange,project=xVar,xVar=xVar,yVar=yVar)  
        elif not project and 'datadriven' in type:
            dataset =getRooDatasetFake(File,selection=' && '.join([selDatasets['invMassMuMu'],selDatasets['visFourbodyMass']]),xRange=thisxrange,weight='fakeRateEfficiency',yRange=thisyrange,project='',xVar=xVar,yVar=yVar)
        elif not project and 'data' in type:
            dataset =getRooDataset(File,selection=' && '.join([selDatasets['invMassMuMu'],selDatasets['visFourbodyMass']]),xRange=thisxrange,weight='',yRange=thisyrange,project='',xVar=xVar,yVar=yVar)
        else:
            dataset =getRooDataset(File,selection=' && '.join([selDatasets['invMassMuMu'],selDatasets['visFourbodyMass']]),xRange=thisxrange,weight='eventWeight',yRange=thisyrange,project='',xVar=xVar,yVar=yVar)
    
    elif channel =="TauMuTauE":
        print File
        if 'datadriven' in type:
            print type
            dataset=getHisto(File,process='datadriven')
        elif 'data' in type:
            dataset= getHisto(File,process='data')
        else:
            dataset=getHisto(File,process='signal')
    else:
        raise ValueError('Channel Unknown in getDataset')
                
            
    
    global j
    j+=1
    return dataset.Clone('hist'+str(j))


selHists = {
    'invMassMuMu' : '{0}>{1} && {0}<{2}'.format(xVar,*xRange),
    'visFourbodyMass' : '{0}>{1} && {0}<{2}'.format(yVar,*yRange),
    }


def getControlHist(proc,**kwargs):
    wrappers = kwargs.pop('wrappers',{})
    doUnbinned = kwargs.pop('doUnbinned',False)
    #plot = 'invMassMuMu'
    #plotname = 'deltaR_iso/default/{}'.format(plot)
    #if doUnbinned:
    #    plotname += '_dataset'
    # if doUnbinned:
    #     hists = [getControlDataset(s) for s in SampleMap2017[proc]]
    #     if len(hists) >1:
    #         hist = sumDatasets(proc,*hists)
    #     else:
    #         hist = hists[0].Clone(proc)

    #else:
    # Takes far too long to do this unbinned
    hists = [getHistControl(s,Binning=xBins) for s in SampleMap2017[proc]]
    if len(hists) >1:
        hist = sumHists(proc,*hists)
    else:
        hist = hists[0].Clone(proc)
        #hist.Rebin(0.5)
    return hist

def getHist(proc,channel,**kwargs):
    scale = kwargs.pop('scale',1)
    shift = kwargs.pop('shift','')
    region = kwargs.pop('region','A')
    do2D = kwargs.pop('do2D',False)
    chi2Mass = kwargs.pop('chi2Mass',0)
    doUnbinned = kwargs.pop('doUnbinned',False)
    var = kwargs.pop('var',['mm'])
    name = proc+region+shift
    
    if do2D:
        plot = '{}_{}'.format(*[varHists[v] for v in var])
    else:
        plot = varHists[var[0]]
    if doUnbinned:
        plot += '_dataset'
        plotname = 'region{}/{}'.format(region,plot)

    if channel=="TauMuTauHad" or channel=="TauETauHad":
        if doUnbinned:
            hists = []
            histsname=[]
<<<<<<< HEAD
            #print "SampleMap2017", proc, SampleMap2017[proc]
            #print "JINGYU0:", channel, region
            hists=[getDataset(s,channel,proc) for s in SampleMap2017[proc] if '_'+region in s and channel in s and '_'+discriminator in s]
=======
            #hists=[getDataset(s,proc) for s in SampleMap2017[proc] if '_'+region in s and  channels[0] in s]
            #hists=[getDataset(s,proc) for s in SampleMap2017[proc] if '_'+region in s and  channels[1] in s and '_'+discriminators[6] in s]
            hists=[getDataset(s,channel,proc) for s in SampleMap2017[proc] if '_'+region in s and  channel in s and '_'+discriminators[6] in s]
            #histsname=[s for s in SampleMap2017[proc] if '_'+region in s and  channels[1] in s and '_'+discriminators[6] in s]
            #print hists
            #print histsname
            #hist = sumDatasets(name,*hists)
>>>>>>> a36c6e73
            
            if len(hists)>1:
                hist = sumDatasets(name,*hists) 
            else:
                hist = hists[0].Clone(name)

            #print "hists:", hists

        else:
            hists = []
            #for plotname in plotnames:
            if do2D:
<<<<<<< HEAD
                hists = [getHist2D(s,selection=' && '.join([selHists['invMassMuMu'],selHists['visFourbodyMass']])) for s in SampleMap2017[proc] if '_'+region in s and channel in s and '_'+ discriminator in s]  
=======
                #hists = [wrappers[s+shift].getHist2D(plotname) for s in sampleMap[proc]]
                #hists = [getHist2D(s,selection=' && '.join([selHists['invMassMuMu'],selHists['visFourbodyMass']])) for s in SampleMap2017[proc] if '_'+region in s and channel[0] in s]
                hists = [getHist2D(s,selection=' && '.join([selHists['invMassMuMu'],selHists['visFourbodyMass']])) for s in SampleMap2017[proc] if '_'+region in s and channel in s and '_'+ discriminators[6] in s]  
>>>>>>> a36c6e73
                if len(hists)>1:
                    hist = sumHists(name,*hists)
                else:
                    hist = hists[0].Clone(name)
            else:
            #hists = [wrappers[s+shift].getHist(plotname) for s in sampleMap[proc]]
                hists=[getDataset(s) for s in SampleMap2017[proc] if '_'+region in s and channels[1] in s]
    elif channel=='TauMuTauE':
        if proc =='data':
            print "Channel "+channel
            print proc
            print region
            hists=[getDataset(s,channel,proc) for s in SampleMapNew2017[proc] if '_'+region in s and channel in s and 'MuIso'+'_'+muIdList[1]+'_'+'EleId'+'_'+eleIdList[2] in s]
            print "Histogram Loaded"
            if len(hists)>1:
                hist = sumHists(name,*hists)
            else:
                hist = hists[0].Clone(name)

        else:
            hists=[getDataset(s,channel,proc) for s in SampleMapNew2017[proc] if '_'+region in s and channel in s and muIdLabel[1]+'_'+eleIdLabel[2] in s]
            if len(hists)>1:
                hist = sumHists(name,*hists)
            else:
                hist = hists[0].Clone(name)
    else:
        raise ValueError('Channel Unknown in getHist')
    return hist

def getDatadrivenHist(proc,channel,**kwargs):
    shift = kwargs.pop('shift','')
    source = kwargs.pop('source','B')
    region = kwargs.pop('region','A')
    do2D = kwargs.pop('do2D',False)
    chi2Mass = kwargs.pop('chi2Mass',0)
    doUnbinned = kwargs.pop('doUnbinned',False)
    var = kwargs.pop('var',['mm'])
    #wrappers = kwargs.pop('wrappers',{})
    #dm = kwargs.pop('dm',-1)
    #sumDM = kwargs.pop('sumDecayModes',[])
    name = 'datadriven'+region+source+shift
    #if dm>=0: name += str(dm)
    if do2D:
        plot = '{}_{}'.format(*[varHists[v] for v in var])
    else:
        plot = varHists[var[0]]
   # if doUnbinned:
    #    plot += '_dataset'
    #plotname = 'region{}_fakeFor{}/{}'.format(source,region,plot)
    #if chi2Mass: plotname = 'chi2_{}/{}'.format(chi2Mass,plotname)
    #if dm>=0: plotname = 'dm{}/{}'.format(dm,plotname)
    #if sumDM:
    #    plotnames = ['dm{}/{}'.format(dm,plotname) for dm in sumDM]
    #else:
    #    plotnames = [plotname]
    if channel=='TauMuTauHad' or channel=='TauETauHad':
        if doUnbinned:
            hists = []
            histsname=[]
            ### Loading with fakaRate?? ###
<<<<<<< HEAD
            hists=[getDataset(s,channel,proc) for s in SampleMap2017['datadriven'] if '_'+region in s and channel in s and '_' + discriminator in s]
=======
            hists=[getDataset(s,channel,proc) for s in SampleMap2017['datadriven'] if '_'+region in s and channel in s and '_'+discriminators[6] in s]
>>>>>>> a36c6e73

            #print histsname
            if len(hists) >1:
                hist = sumDatasets(name,*hists)
            else:
                hist = hists[0].Clone(name)
        else:
            hists = []
            #for plotname in plotnames:
            if do2D:
                #hists = [getHist2D(s,selection=' && '.join([selHists['invMassMuMu'],selHists['visFourbodyMass']])) for s in SampleMap2017[proc] if '_'+region in s and channel[0] in s]
<<<<<<< HEAD
                hists = [getHist2D(s,selection=' && '.join([selHists['invMassMuMu'],selHists['visFourbodyMass']])) for s in SampleMap2017[proc] if '_'+region in s and channel in s and '_'+discriminator in s]
=======
                hists = [getHist2D(s,selection=' && '.join([selHists['invMassMuMu'],selHists['visFourbodyMass']])) for s in SampleMap2017[proc] if '_'+region in s and channel in s and '_'+discriminators[6] in s]
>>>>>>> a36c6e73
                #hists += [wrappers[s+shift].getHist2D(plotname) for s in sampleMap['datadriven'] if '_'+region in s and channels[1] in s]
            else:
                hists += [wrappers[s+shift].getHist(plotname) for s in sampleMap['datadriven'] if '_'+region in s and channels[3] in s] 
                #hist = sumHists(name,*hists)
    elif channel=='TauMuTauE':
<<<<<<< HEAD
        #print 'here'
        hists=[getDataset(s,channel,proc) for s in SampleMapNew2017['datadriven'] if '_'+region in s and channel in s and 'MuIso'+'_'+muIdList[0]+'_'+'EleId'+'_'+eleIdList[0] in s]
=======
        print 'here'
        hists=[getDataset(s,channel,proc) for s in SampleMapNew2017['datadriven'] if '_'+region in s and channel in s and 'MuIso'+'_'+muIdList[1]+'_'+'EleId'+'_'+eleIdList[2] in s]
>>>>>>> a36c6e73
        if len(hists) >1:
            hist = sumDatasets(name,*hists)
        else:
            hist = hists[0].Clone(name)
                
        
        #MuIso_loose_EleId_loose
    else:
        raise ValueError('Channel Unknown in getDatadrivenHist')
    
    return hist



def sumHists(name,*hists):
    global j
    j += 1
    histlist = ROOT.TList()
    for hist in hists:
        histlist.Add(hist)
    hist = histlist[0].Clone(name+str(j))
    hist.Reset()
    hist.Merge(histlist)
    return hist

def sumDatasets(name,*datasets):
    global j
    j += 1
    dataset = datasets[0].Clone(name+str(j))
    for d in datasets[1:]:
        dataset.append(d)
    #tempPlot('temp_{}'.format(name),dataset)
    return dataset

def tempPlot(name,dataset):

    x = ROOT.RooRealVar(xVar,xVar,*xRange)
    frame = x.frame()
    dataset.plotOn(frame)
    canvas = ROOT.TCanvas('c','c',800,600)
    frame.Draw()
    canvas.Print('{}.png'.format(name))



###############
### Control ###
###############

def create_datacard(args):
    global j
    doMatrix = False
    doParametric = args.parametric
    doUnbinned = args.unbinned
    do2D = len(args.fitVars)==2
    chi2Mass = args.chi2Mass
    blind = not args.unblind
    addSignal = args.addSignal
    signalParams = {'h': args.higgs, 'a': args.pseudoscalar}
    wsname = 'w'
    var = args.fitVars
    channel=args.channel
    if doUnbinned and not doParametric:
        logging.error('Unbinned only supported with parametric option')
        raise

    if chi2Mass and 'hkf' not in var:
        logging.error('Trying to use non-kinematic fit with chi2 cut')
        raise

    global xRange
    global yRange
    if do2D and var[1]=='tt': yRange = [0.75,30]
    #if do2D and var[1]=='tt': yRange = [0,25]
    if args.yRange: yRange = args.yRange
    xRange = args.xRange

    global project
    global hCut
    project = args.project
    if args.selection: hCut = args.selection

    xBinWidth = 0.05
    if do2D:
        yBinWidth = 0.25 if var[1]=='tt' else 10

    global hmasses
    if not args.do2DInterpolation:
        hmasses = [h for h in hmasses if h in [125, 300, 750]]

    #############
    ### Setup ###
    #############
    SampleMap2017 = getSampleMap2017()
    
    SampleMapNew2017 = getSampleMapNew2017()
    backgrounds = ['datadriven']
    data = ['data']
    
    signals=[signame.format(h='125',a=a) for a in hamap[125]]
    #signals = [signame.format(h=h,a=a) for h in hmasses[0] for a in amasses if a in hamap[h]]
    #ggsignals = [ggsigname.format(h=h,a=a) for h in hmasses for a in amasses if a in hamap[h]]
    #vbfsignals = [vbfsigname.format(h=h,a=a) for h in vbfhmasses for a in vbfamasses]
    signalToAdd = signame.format(**signalParams)

    
    # wrappers = {}
    # allsamples = backgrounds
    # if not skipSignal: allsamples = allsamples + signals + ggsignals + vbfsignals
    # allsamples = allsamples + data
    # for proc in allsamples:
    #     if proc=='datadriven': continue
    #     for sample in sampleMap[proc]:
    #         wrappers[sample] = NtupleWrapper('MuMuTauTau',sample,new=True,version='80X')
    #         for shift in shifts:
    #             wrappers[sample+shift] = NtupleWrapper('MuMuTauTau',sample,new=True,version='80X',shift=shift)

    # wrappers_mm = {}
    # for proc in data:
    #     for sample in sampleMap[proc]:
    #         wrappers_mm[sample] = NtupleWrapper('MuMu',sample,new=True,version='80X')
    
    ##############################
    ### Create/read histograms ###
    ##############################
    
    histMap = {}
    # The definitons of which regions match to which arguments
    # PP can take a fake rate datadriven estimate from FP, but FP can only take the observed values
    regionArgs = {
        #TODO Decide a common naming scenario on which everyone agrees upor
        # 'PP': {'region':'A','fakeRegion':'B','source':'B','sources':['A','C'],'fakeSources':['B','D'],},
        # 'FP': {'region':'B','sources':['B','D'],},
        'PP': {'region':'signalRegion','fakeRegion':'B','source':'B','sources':['A','C'],'fakeSources':['B','D'],},
        'FP': {'region':'sideBand','sources':['B','D'],},
    }
    modes = ['PP','FP']
    thesesamples = backgrounds
    if not skipSignal: thesesamples = backgrounds + signals
    for mode in modes:
        histMap[mode] = {}
        for shift in ['']+shifts:
            #shiftLabel = systLabels.get(shift,shift)
            histMap[mode][shift] = {}
            for proc in thesesamples:
                logging.info('Getting {} {} {}'.format(mode,proc,shift))
                if proc=='datadriven':
                    if 'PP' in mode:
                        #if doMatrix:
                           # histMap[mode][shiftLabel][proc] = getMatrixDatadrivenHist(doUnbinned=True,var=var,wrappers=wrappers,shift=shift,do2D=do2D,chi2Mass=chi2Mass,**regionArgs[mode])
                        #else:
                        #histMap[mode][shift][proc] = getDatadrivenHist(doUnbinned=True,var=var,shift=shift,**regionArgs[mode])
                        histMap[mode][shift][proc] = getDatadrivenHist(proc,channel,doUnbinned=True,var=var,shift=shift,do2D=do2D,**regionArgs[mode])

                    else:
                        # if doMatrix:
                        #     histMap[mode][shiftLabel][proc] = getMatrixHist('data',doUnbinned=True,var=var,wrappers=wrappers,shift=shift,do2D=do2D,chi2Mass=chi2Mass,**regionArgs[mode]
                                                                            
                        #histMap[mode][shift][proc] = getHist('data',doUnbinned=True,var=var,shift=shift,do2D=do2D,**regionArgs[mode])
                        ### As datadriven so try to load appropriate RooDatasets ###
                        histMap[mode][shift][proc] = getHist('data',channel,doUnbinned=True,var=var,shift=shift,do2D=do2D,**regionArgs[mode])

                       # histMap[mode][shift][proc] = getHist('data',doUnbinned=True,var=var,shift=shift,**regionArgs[mode])
                else:
                    if proc in signals:
                    #     newproc = 'gg'+proc
                    # else:
                    #     newproc = proc
                    # override xRange for signal only
                        oldXRange = xRange
                        xRange = [0,30]
                    # if doMatrix:
                    #     histMap[mode][shiftLabel][proc] = getMatrixHist(newproc,doUnbinned=True,var=var,wrappers=wrappers,shift=shift,do2D=do2D,chi2Mass=chi2Mass,**regionArgs[mode])
                    # else:
                        #histMap[mode][shift][proc] = getHist(proc,doUnbinned=True,var=var,shift=shift,**regionArgs[mode])
                        histMap[mode][shift][proc] = getHist(proc,channel,doUnbinned=True,var=var,shift=shift,do2D=do2D,**regionArgs[mode])
                        
                    xRange = oldXRange
                #if do2D or doUnbinned:
                #    pass # TODO, figure out how to rebin 2D
                #else:
                #    histMap[mode][shiftLabel][proc].Rebin(rebinning[var[0]])
            #if shift: continue
            logging.info('Getting observed')
            samples = backgrounds
            if addSignal: samples = backgrounds + [signalToAdd]
            hists = []
            histsNoSig = []
            for proc in samples:
                j+=1
                hists += [histMap[mode][shift][proc].Clone('hist'+str(j))]
                j+=1
                if proc!=signalToAdd: histsNoSig += [histMap[mode][shift][proc].Clone('hist'+str(j))]
            #if doUnbinned:
            hist = sumDatasets('obs{}{}'.format(mode,shift),*hists)
            histNoSig = sumDatasets('obsNoSig{}{}'.format(mode,shift),*histsNoSig)
            #else:
            #    hist = sumHists('obs{}{}'.format(mode,shift),*hists)
            #    histNoSig = sumHists('obsNoSig{}{}'.format(mode,shift),*histsNoSig)
            #for b in range(hist.GetNbinsX()+1):
            #    val = int(hist.GetBinContent(b))
            #    if val<0: val = 0
            #    err = val**0.5
            #    hist.SetBinContent(b,val)
            #    #hist.SetBinError(b,err)
            if blind:
                j+=1
                histMap[mode][shift]['data'] = hist.Clone('hist'+str(j))
                j+=1
                histMap[mode][shift]['dataNoSig'] = histNoSig.Clone('hist'+str(j))
            else:
                #hist = getHist('data',doUnbinned=True,var=var,wrappers=wrappers,do2D=do2D,chi2Mass=chi2Mass,**regionArgs[mode])
                #histMap[mode][shift][proc] = getHist(proc,doUnbinned=True,var=var,shift=shift,**regionArgs[mode])

                print mode, shift, proc
                histMap[mode][shift][proc] = getHist(proc,doUnbinned=True,var=var,shift=shift,do2D=do2D,**regionArgs[mode])

                j+=1
                histMap[mode][shift]['data'] = hist.Clone('hist'+str(j))
                j+=1
                histMap[mode][shift]['dataNoSig'] = histNoSig.Clone('hist'+str(j))
                #if do2D or doUnbinned:
                #    pass
                #else:
                #    histMap[mode][shiftLabel]['data'].Rebin(rebinning[var[0]])
                #    histMap[mode][shiftLabel]['dataNoSig'].Rebin(rebinning[var[0]])

    for mode in ['control']:
        histMap[mode] = {}
        for shift in ['']:
            #shiftLabel = systLabels.get(shift,shift)
            histMap[mode][shift] = {}
            for proc in backgrounds:
                logging.info('Getting {} {}'.format(proc,shift))
                if proc=='datadriven':
                    hist = getControlHist('datadriven-control',doUnbinned=doUnbinned,var=var)
                    # if subtractSR:
                    #     # subtract off the signal region and sideband from the control region
                    #     for mode2 in modes:
                    #         histsub = getHist('data',doUnbinned=False,var=var,wrappers=wrappers,do2D=False,chi2Mass=chi2Mass,**regionArgs[mode2])
                    #         histsub.Rebin(histsub.GetNbinsX()/hist.GetNbinsX())
                    #         hist.Add(histsub,-1)
                    # histMap[mode][shiftLabel][proc] = hist
            if shift: continue
            logging.info('Getting observed')
            hist = getControlHist('control',doUnbinned=doUnbinned,var=var)
            # if subtractSR:
            #     # subtract off the signal region and sideband from the control region
            #     for mode2 in modes:
            #         histsub = getHist('data',doUnbinned=False,var=var,wrappers=wrappers,do2D=False,chi2Mass=chi2Mass,**regionArgs[mode2])
            #         histsub.Rebin(histsub.GetNbinsX()/hist.GetNbinsX())
            #         hist.Add(histsub,-1)
            j+=1
            histMap[mode][shift]['data'] = hist.Clone('hist'+str(j))
            j+=1
            histMap[mode][shift]['dataNoSig'] = hist.Clone('hist'+str(j))

    # rescale signal
    scales = {}
    for proc in signals:
        gg = getXsec(proc,'gg')
        vbf = getXsec(proc,'vbf')
        # divide out H cross section from sample
        # it was gg only, we will scale to gg+vbf with acceptance correction in the HaaLimits class
        #scale = 1./1.
        scale= 1./gg
        scales[proc] = scale
        #print proc, gg,scale #vbf

    
    name = []
    if args.unbinned: name += ['unbinned']
    if do2D: name += [var[1]]
    n = '_'.join(name) if name else ''
    name = []
    if args.tag: name += [args.tag]
    if args.addSignal: name += ['wSig']
    name = n+'/'+'_'.join(name) if n else '_'.join(name)
    #if var == ['mm']:
    #    haaLimits = HaaLimits(histMap,name,do2DInterpolation=args.do2DInterpolation,doParamFit=args.fitParams)
    #elif do2D and project:
    #    haaLimits = HaaLimits(histMap,name,do2DInterpolation=args.do2DInterpolation,doParamFit=args.fitParams)
    #elif do2D:
        #print "JINGYU1", args.do2DInterpolation, args.fitParams
    haaLimits = HaaLimits2D(histMap,name,do2DInterpolation=args.do2DInterpolation,doParamFit=args.fitParams)
    #else:
    #    logging.error('Unsupported fit vars: ',var)
    #    raise
    if args.decayMode: haaLimits.REGIONS = modes
    if 'h' in var:
        haaLimits.YCORRELATION = correlation
    haaLimits.SKIPPLOTS = skipPlots
    haaLimits.SHIFTS = [systLabels.get(shift,shift) for shift in shiftTypes]
    haaLimits.SIGNALSHIFTS = [systLabels.get(shift,shift) for shift in signalShiftTypes]
    haaLimits.BACKGROUNDSHIFTS = [systLabels.get(shift,shift) for shift in backgroundShiftTypes]
    haaLimits.QCDSHIFTS = [systLabels.get(shift,shift) for shift in qcdShifts]
    haaLimits.AMASSES = amasses
    haaLimits.HMASSES = [chi2Mass] if chi2Mass else hmasses
    haaLimits.HAMAP = hamap
    haaLimits.XRANGE = xRange
    haaLimits.XBINNING = int((xRange[1]-xRange[0])/xBinWidth)
    haaLimits.XVAR = xVar
    if do2D: 
        haaLimits.YVAR = yVar
        haaLimits.YRANGE = yRange
        haaLimits.YBINNING = int((yRange[1]-yRange[0])/yBinWidth)
        haaLimits.DOUBLEEXPO = args.doubleExpo
    print xRange, xVar, yRange, yVar, args.doubleExpo
    if 'tt' in var: haaLimits.YLABEL = 'm_{#tau_{#mu}#tau_{h}}'
    if 'h' in var or 'hkf' in var: haaLimits.YLABEL = 'm_{#mu#mu#tau_{#mu}#tau_{h}}'
    haaLimits.initializeWorkspace()
    haaLimits.addControlModels()
    haaLimits.addBackgroundModels(fixAfterControl=True)
    if not skipSignal:
        haaLimits.XRANGE = [0,30] # override for signal splines
        if project:
            haaLimits.addSignalModels(scale=scales)
        elif 'tt' in var:
            if args.yFitFunc:
                haaLimits.addSignalModels(scale=scales,yFitFuncFP=args.yFitFunc,yFitFuncPP=args.yFitFunc)#,cutOffFP=0.0,cutOffPP=0.0)
            else:
                haaLimits.addSignalModels(scale=scales,yFitFuncFP='V',yFitFuncPP='L')#,cutOffFP=0.75,cutOffPP=0.75)
        elif 'h' in var or 'hkf' in var:
            if args.yFitFunc:
                haaLimits.addSignalModels(scale=scales,yFitFuncFP=args.yFitFunc,yFitFuncPP=args.yFitFunc)#,cutOffFP=0.0,cutOffPP=0.0)
            else:
                haaLimits.addSignalModels(scale=scales,yFitFuncFP='DV',yFitFuncPP='DV')#,cutOffFP=0.0,cutOffPP=0.0)
        else:
            haaLimits.addSignalModels(scale=scales)
        haaLimits.XRANGE = xRange
    if args.addControl: haaLimits.addControlData()
    haaLimits.addData(blind=blind,asimov=args.asimov,addSignal=args.addSignal,doBinned=not doUnbinned,**signalParams) # this will generate a dataset based on the fitted model
    haaLimits.setupDatacard(addControl=args.addControl,doBinned=not doUnbinned)
    haaLimits.addSystematics(addControl=args.addControl,doBinned=not doUnbinned)
    name = 'mmmt_{}_parametric'.format('_'.join(var))
    if args.unbinned: name += '_unbinned'
    if args.tag: name += '_{}'.format(args.tag)
    if args.addSignal: name += '_wSig'
    haaLimits.save(name=name)


def parse_command_line(argv):
    parser = argparse.ArgumentParser(description='Create datacard')

    parser.add_argument('fitVars', type=str, nargs='*', default=[])
    parser.add_argument('--unblind', action='store_true', help='Unblind the datacards')
    parser.add_argument('--decayMode', action='store_true', help='Split by decay mode')
    parser.add_argument('--sumDecayModes', type=int, nargs='*', default=[])
    parser.add_argument('--parametric', action='store_true', help='Create parametric datacards')
    parser.add_argument('--unbinned', action='store_true', help='Create unbinned datacards')
    parser.add_argument('--addSignal', action='store_true', help='Insert fake signal')
    parser.add_argument('--addControl', action='store_true', help='Add control channel')
    parser.add_argument('--asimov', action='store_true', help='Use asimov dataset (if blind)')
    parser.add_argument('--project', action='store_true', help='Project to 1D')
    parser.add_argument('--do2DInterpolation', action='store_true', help='interpolate v MH and MA')
    parser.add_argument('--fitParams', action='store_true', help='fit parameters')
    parser.add_argument('--doubleExpo', action='store_true', help='Use double expo')
    parser.add_argument('--higgs', type=int, default=125, choices=[125,300,750])
    parser.add_argument('--pseudoscalar', type=int, default=7, choices=[5,7,9,11,13,15,17,19,21])
    parser.add_argument('--yFitFunc', type=str, default='', choices=['G','V','CB','DCB','DG','DV','B','G2','G3','errG','L','MB'])
    parser.add_argument('--xRange', type=float, nargs='*', default=[2.5,25])
    parser.add_argument('--yRange', type=float, nargs='*', default=[])
    parser.add_argument('--tag', type=str, default='')
    parser.add_argument('--chi2Mass', type=int, default=0)
    parser.add_argument('--selection', type=str, default='')
    parser.add_argument('--channel', type=str, default='TauMuTauHad', choices=['TauMuTauE','TauETauHad','TauMuTauHad','TauHadTauHad'])

    return parser.parse_args(argv)

def main(argv=None):
    if argv is None:
        argv = sys.argv[1:]

    args = parse_command_line(argv)

    create_datacard(args)

if __name__ == "__main__":
    status = main()
    sys.exit(status)
#/eos/uscms/store/user/rhabibul/HtoAA/HtoAA2017Deep/TauMuTauE/RooDatasets/Data/TauMuTauE_sideBand_MuIso_loose_EleId_loose.root
#/eos/uscms/store/user/rhabibul/HtoAA/HtoAA2017Deep/TauMuTauE/RooDatasets/DataDriven/TauMuTauE_signalRegion_MuIso_loose_EleId_loose.root
#/eos/uscms/store/user/rhabibul/HtoAA/HtoAA2017Deep/TauMuTauE/RooDatasets/SignalMC/TauMuTauE_HaaMC_am9_tightMuIso_tightEleId_signalRegion.root <|MERGE_RESOLUTION|>--- conflicted
+++ resolved
@@ -300,19 +300,9 @@
         if doUnbinned:
             hists = []
             histsname=[]
-<<<<<<< HEAD
             #print "SampleMap2017", proc, SampleMap2017[proc]
             #print "JINGYU0:", channel, region
             hists=[getDataset(s,channel,proc) for s in SampleMap2017[proc] if '_'+region in s and channel in s and '_'+discriminator in s]
-=======
-            #hists=[getDataset(s,proc) for s in SampleMap2017[proc] if '_'+region in s and  channels[0] in s]
-            #hists=[getDataset(s,proc) for s in SampleMap2017[proc] if '_'+region in s and  channels[1] in s and '_'+discriminators[6] in s]
-            hists=[getDataset(s,channel,proc) for s in SampleMap2017[proc] if '_'+region in s and  channel in s and '_'+discriminators[6] in s]
-            #histsname=[s for s in SampleMap2017[proc] if '_'+region in s and  channels[1] in s and '_'+discriminators[6] in s]
-            #print hists
-            #print histsname
-            #hist = sumDatasets(name,*hists)
->>>>>>> a36c6e73
             
             if len(hists)>1:
                 hist = sumDatasets(name,*hists) 
@@ -325,13 +315,7 @@
             hists = []
             #for plotname in plotnames:
             if do2D:
-<<<<<<< HEAD
                 hists = [getHist2D(s,selection=' && '.join([selHists['invMassMuMu'],selHists['visFourbodyMass']])) for s in SampleMap2017[proc] if '_'+region in s and channel in s and '_'+ discriminator in s]  
-=======
-                #hists = [wrappers[s+shift].getHist2D(plotname) for s in sampleMap[proc]]
-                #hists = [getHist2D(s,selection=' && '.join([selHists['invMassMuMu'],selHists['visFourbodyMass']])) for s in SampleMap2017[proc] if '_'+region in s and channel[0] in s]
-                hists = [getHist2D(s,selection=' && '.join([selHists['invMassMuMu'],selHists['visFourbodyMass']])) for s in SampleMap2017[proc] if '_'+region in s and channel in s and '_'+ discriminators[6] in s]  
->>>>>>> a36c6e73
                 if len(hists)>1:
                     hist = sumHists(name,*hists)
                 else:
@@ -392,11 +376,7 @@
             hists = []
             histsname=[]
             ### Loading with fakaRate?? ###
-<<<<<<< HEAD
             hists=[getDataset(s,channel,proc) for s in SampleMap2017['datadriven'] if '_'+region in s and channel in s and '_' + discriminator in s]
-=======
-            hists=[getDataset(s,channel,proc) for s in SampleMap2017['datadriven'] if '_'+region in s and channel in s and '_'+discriminators[6] in s]
->>>>>>> a36c6e73
 
             #print histsname
             if len(hists) >1:
@@ -408,23 +388,14 @@
             #for plotname in plotnames:
             if do2D:
                 #hists = [getHist2D(s,selection=' && '.join([selHists['invMassMuMu'],selHists['visFourbodyMass']])) for s in SampleMap2017[proc] if '_'+region in s and channel[0] in s]
-<<<<<<< HEAD
                 hists = [getHist2D(s,selection=' && '.join([selHists['invMassMuMu'],selHists['visFourbodyMass']])) for s in SampleMap2017[proc] if '_'+region in s and channel in s and '_'+discriminator in s]
-=======
-                hists = [getHist2D(s,selection=' && '.join([selHists['invMassMuMu'],selHists['visFourbodyMass']])) for s in SampleMap2017[proc] if '_'+region in s and channel in s and '_'+discriminators[6] in s]
->>>>>>> a36c6e73
                 #hists += [wrappers[s+shift].getHist2D(plotname) for s in sampleMap['datadriven'] if '_'+region in s and channels[1] in s]
             else:
                 hists += [wrappers[s+shift].getHist(plotname) for s in sampleMap['datadriven'] if '_'+region in s and channels[3] in s] 
                 #hist = sumHists(name,*hists)
     elif channel=='TauMuTauE':
-<<<<<<< HEAD
-        #print 'here'
-        hists=[getDataset(s,channel,proc) for s in SampleMapNew2017['datadriven'] if '_'+region in s and channel in s and 'MuIso'+'_'+muIdList[0]+'_'+'EleId'+'_'+eleIdList[0] in s]
-=======
         print 'here'
         hists=[getDataset(s,channel,proc) for s in SampleMapNew2017['datadriven'] if '_'+region in s and channel in s and 'MuIso'+'_'+muIdList[1]+'_'+'EleId'+'_'+eleIdList[2] in s]
->>>>>>> a36c6e73
         if len(hists) >1:
             hist = sumDatasets(name,*hists)
         else:
